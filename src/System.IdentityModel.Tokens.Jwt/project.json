{
<<<<<<< HEAD
  "version": "5.1.3",
  "description": "Includes types that provide support for creating, serializing and validating JWT tokens.",
  "dependencies": {
    "Microsoft.IdentityModel.Tokens": "5.1.3"
=======
  "version": "5.1.4",
  "description": "Includes types that provide support for creating, serializing and validating JWT tokens.",
  "dependencies": {
    "Microsoft.IdentityModel.Tokens": "5.1.4"
>>>>>>> b07c9574
  },
  "frameworks": {
    "netstandard1.4": { },
    "net451": { },
    "net45": { }
  },
  "buildOptions": {
    "warningsAsErrors": true,
    "delaySign": true,
    "keyFile": "../../build/35MSSharedLib1024.snk",
    "xmlDoc":  true
  }
}<|MERGE_RESOLUTION|>--- conflicted
+++ resolved
@@ -1,15 +1,8 @@
 {
-<<<<<<< HEAD
-  "version": "5.1.3",
-  "description": "Includes types that provide support for creating, serializing and validating JWT tokens.",
-  "dependencies": {
-    "Microsoft.IdentityModel.Tokens": "5.1.3"
-=======
   "version": "5.1.4",
   "description": "Includes types that provide support for creating, serializing and validating JWT tokens.",
   "dependencies": {
     "Microsoft.IdentityModel.Tokens": "5.1.4"
->>>>>>> b07c9574
   },
   "frameworks": {
     "netstandard1.4": { },
